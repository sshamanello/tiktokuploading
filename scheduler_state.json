--- conflicted
+++ resolved
@@ -9,15 +9,9 @@
       "tags": [],
       "scheduled_time": "2025-08-22T12:00:00",
       "priority": "NORMAL",
-<<<<<<< HEAD
-      "status": "COMPLETED",
-      "created_at": "2025-08-22T03:06:29.799936",
-      "attempts": 1,
-=======
       "status": "SCHEDULED",
       "created_at": "2025-08-22T03:06:29.799936",
       "attempts": 0,
->>>>>>> 434d5289
       "max_attempts": 3,
       "last_error": null,
       "metadata": {}
@@ -31,103 +25,13 @@
       "tags": [],
       "scheduled_time": "2025-08-22T09:00:00",
       "priority": "NORMAL",
-<<<<<<< HEAD
-      "status": "COMPLETED",
-      "created_at": "2025-08-22T03:06:41.888045",
-      "attempts": 1,
-      "max_attempts": 3,
-      "last_error": null,
-      "metadata": {}
-    },
-    "3dd34dcf-605f-4f4f-ab0b-182e5db397b3": {
-      "id": "3dd34dcf-605f-4f4f-ab0b-182e5db397b3",
-      "platform": "tiktok",
-      "video_path": "VideosDirPath\\kino 165.mp4",
-      "title": "Хочешь больше? Переходи по ссылке в шапке профиля",
-      "description": null,
-      "tags": [],
-      "scheduled_time": "2025-08-22T19:13:53.036183",
-      "priority": "NORMAL",
-      "status": "COMPLETED",
-      "created_at": "2025-08-22T19:13:53.036183",
-      "attempts": 1,
-      "max_attempts": 3,
-      "last_error": null,
-      "metadata": {}
-    },
-    "0d5e88e8-66f2-466f-bfd6-377970d450b9": {
-      "id": "0d5e88e8-66f2-466f-bfd6-377970d450b9",
-      "platform": "tiktok",
-      "video_path": "VideosDirPath\\kino 166.mp4",
-      "title": "Хочешь больше? Переходи по ссылке в шапке профиля",
-      "description": null,
-      "tags": [],
-      "scheduled_time": "2025-08-22T19:13:53.037173",
-      "priority": "NORMAL",
-      "status": "COMPLETED",
-      "created_at": "2025-08-22T19:13:53.037173",
-      "attempts": 1,
-      "max_attempts": 3,
-      "last_error": null,
-      "metadata": {}
-    },
-    "31884d41-a631-4efe-8f2c-8b7957765999": {
-      "id": "31884d41-a631-4efe-8f2c-8b7957765999",
-      "platform": "tiktok",
-      "video_path": "VideosDirPath\\kino 167.mp4",
-      "title": "Хочешь больше? Переходи по ссылке в шапке профиля",
-      "description": null,
-      "tags": [],
-      "scheduled_time": "2025-08-22T19:13:53.040158",
-      "priority": "NORMAL",
-      "status": "COMPLETED",
-      "created_at": "2025-08-22T19:13:53.040158",
-      "attempts": 1,
-      "max_attempts": 3,
-      "last_error": null,
-      "metadata": {}
-    },
-    "f1b8baca-4c3c-475e-b43c-4a549a53c25b": {
-      "id": "f1b8baca-4c3c-475e-b43c-4a549a53c25b",
-      "platform": "tiktok",
-      "video_path": "VideosDirPath\\kino 168.mp4",
-      "title": "Хочешь больше? Переходи по ссылке в шапке профиля",
-      "description": null,
-      "tags": [],
-      "scheduled_time": "2025-08-22T19:13:53.040158",
-      "priority": "NORMAL",
-      "status": "CANCELLED",
-      "created_at": "2025-08-22T19:13:53.040158",
-      "attempts": 1,
-      "max_attempts": 3,
-      "last_error": null,
-      "metadata": {}
-    },
-    "2fffd5c8-e49f-408a-bc53-9e155e0eea53": {
-      "id": "2fffd5c8-e49f-408a-bc53-9e155e0eea53",
-      "platform": "tiktok",
-      "video_path": "VideosDirPath\\kino 169.mp4",
-      "title": "Хочешь больше? Переходи по ссылке в шапке профиля",
-      "description": null,
-      "tags": [],
-      "scheduled_time": "2025-08-22T19:13:53.041158",
-      "priority": "NORMAL",
-      "status": "RUNNING",
-      "created_at": "2025-08-22T19:13:53.041158",
-      "attempts": 1,
-=======
       "status": "SCHEDULED",
       "created_at": "2025-08-22T03:06:41.888045",
       "attempts": 0,
->>>>>>> 434d5289
       "max_attempts": 3,
       "last_error": null,
       "metadata": {}
     }
   },
-<<<<<<< HEAD
-  "saved_at": "2025-08-22T19:13:58.245224"
-=======
   "saved_at": "2025-08-22T03:06:41.888045"
->>>>>>> 434d5289
 }