import os
import time
import pickle
from pathlib import Path
from typing import Dict, Any
import logging

import undetected_chromedriver as uc
from selenium.webdriver.common.by import By
from selenium.webdriver.common.keys import Keys
from selenium.webdriver.common.action_chains import ActionChains
from selenium.webdriver.support.ui import WebDriverWait
from selenium.webdriver.support import expected_conditions as EC
from selenium.common.exceptions import (
    TimeoutException,
    WebDriverException,
    StaleElementReferenceException,
    ElementClickInterceptedException,
)

from ..core.platform_base import Platform, VideoMetadata, UploadResult, UploadStatus


class TikTokUploader(Platform):
    """Загрузчик видео в TikTok"""

    def __init__(self, config: Dict[str, Any], logger: logging.Logger):
        super().__init__(config, logger)
        self.driver = None
        self.upload_url = "https://www.tiktok.com/upload"
        self.max_title_length = 2200

    # ---------- AUTH ----------
    def authenticate(self) -> bool:
        """Аутентификация через cookies"""
        try:
            cookies_path = self.config.get("cookies_path")
            if not cookies_path or not Path(cookies_path).exists():
                self.logger.error(f"Cookies file not found: {cookies_path}")
                return False

            self.driver = self._create_driver()
            if not self.driver:
                return False

            self.driver.get("https://www.tiktok.com/")
            time.sleep(3)

            with open(cookies_path, "rb") as f:
                cookies = pickle.load(f)

            for cookie in cookies:
                try:
                    self.driver.add_cookie(cookie)
                except Exception as e:
                    self.logger.debug(f"Could not add cookie: {e}")

            self.driver.refresh()
            time.sleep(5)

            try:
                WebDriverWait(self.driver, 10).until(
                    lambda d: d.find_elements(By.XPATH, "//span[contains(@class,'avatar')]")
                    or d.find_elements(By.XPATH, "//div[contains(@data-e2e,'nav-profile')]")
                )
                self.logger.info("Successfully authenticated to TikTok")
                return True
            except TimeoutException:
                self.logger.warning("Could not verify TikTok authentication (continuing)")
                return True
        except Exception as e:
            self.logger.error(f"Authentication failed: {e}")
            return False

    # ---------- PUBLIC API ----------
    def upload_video(self, metadata: VideoMetadata) -> UploadResult:
        """Загружает видео в TikTok"""
        result = UploadResult(
            success=False, platform=self.platform_name, status=UploadStatus.PENDING
        )

        try:
            # Драйвер
            if not self.driver:
                if not self.authenticate():
                    result.message = "Authentication failed"
                    result.status = UploadStatus.FAILED
                    return result

            # Валидации
            if not self.validate_video(metadata.file_path):
                result.message = "Video validation failed"
                result.status = UploadStatus.FAILED
                return result

            if len(metadata.title) > self.max_title_length:
                result.message = f"Title too long (max {self.max_title_length} characters)"
                result.status = UploadStatus.FAILED
                return result

            result.status = UploadStatus.UPLOADING
            self.logger.info(f"Starting upload: {metadata.file_path.name}")

            # Страница загрузки
            self.driver.get(self.upload_url)
            time.sleep(3)
            self._handle_cookie_banner()

            wait = WebDriverWait(self.driver, 60)

            # input[type=file]
            upload_input = wait.until(
                EC.presence_of_element_located((By.XPATH, '//input[@type="file"]'))
            )
            upload_input.send_keys(str(metadata.file_path.absolute()))
            self.logger.info("Video file uploaded, waiting for processing...")

            # Ожидание обработки
            try:
                wait.until(
                    EC.any_of(
                        EC.presence_of_element_located(
                            (By.XPATH, '//span[contains(text(),"Загружено")]')
                        ),
                        EC.presence_of_element_located(
                            (By.XPATH, '//span[contains(text(),"Uploaded")]')
                        ),
                        EC.presence_of_element_located(
                            (By.XPATH, '//div[contains(@class,"upload-success")]')
                        ),
                    )
                )
                self.logger.info("Video processed successfully")
                
                # Проверяем, есть ли кнопка "Опубликовать" сразу после загрузки
                try:
                    immediate_publish = wait.until(
                        EC.any_of(
                            EC.element_to_be_clickable((By.XPATH, '//div[@class="TUXButton-label" and text()="Опубликовать"]/parent::button')),
                            EC.element_to_be_clickable((By.XPATH, '//div[@class="TUXButton-label" and text()="Publish"]/parent::button')),
                            EC.element_to_be_clickable((By.XPATH, '//button[contains(text(), "Опубликовать")]')),
                            EC.element_to_be_clickable((By.XPATH, '//button[contains(text(), "Publish")]'))
                        )
                    )
                    
                    time.sleep(0.8)
                    immediate_publish.click()
                    self.logger.info("Immediate publish button clicked after upload")
                    time.sleep(2)
                    
                except TimeoutException:
                    self.logger.debug("No immediate publish button found after upload - proceeding with title input")
                
            except TimeoutException:
                result.message = "Video processing timeout"
                result.status = UploadStatus.FAILED
                return result

            # Заголовок
            try:
                self._handle_cookie_banner()
                self._clear_and_type_caption(metadata.title)
                self.logger.info(f"Title set: {metadata.title[:50]}...")
            except Exception as e:
                self.logger.warning(f"Could not set title: {e}")

            # Приватность
            self._configure_privacy_settings(metadata)

            # Первая кнопка «Опубликовать»
            try:
                publish_button = wait.until(
                    EC.any_of(
                        EC.element_to_be_clickable(
                            (
                                By.XPATH,
                                '//div[@class="TUXButton-label" and text()="Опубликовать"]/parent::button',
                            )
                        ),
                        EC.element_to_be_clickable(
                            (
                                By.XPATH,
                                '//div[@class="TUXButton-label" and text()="Publish"]/parent::button',
                            )
                        ),
                        EC.element_to_be_clickable(
                            (By.XPATH, '//button[@data-e2e="post_video_button"]')
                        ),
                        EC.element_to_be_clickable(
                            (By.XPATH, '//button[contains(text(),"Опубликовать")]')
                        ),
                    )
                )
                time.sleep(0.8)
                try:
                    publish_button.click()
                except (ElementClickInterceptedException, WebDriverException):
                    self._handle_cookie_banner()
                    self._click_with_js(publish_button)

                self.logger.info("Publish button clicked")

                # Подтвердить во втором окне (если появится)
                try:
                    self._confirm_publish(timeout=25)
                except Exception as e:
                    self.logger.debug(f"Confirm modal handling: {e}")

                # Проверяем успешность публикации
                success_confirmed = self._verify_upload_success(timeout=15)
                
                if success_confirmed:
                    result.success = True
                    result.status = UploadStatus.COMPLETED
                    result.message = f"Successfully uploaded: {metadata.file_path.name}"
                    
                    # Пытаемся получить URL видео
                    try:
                        current_url = self.driver.current_url
                        if "tiktok.com" in current_url and current_url != self.upload_url:
                            result.url = current_url
                            self.logger.info(f"Video URL: {current_url}")
                    except Exception:
                        pass
                else:
                    result.success = True  # Считаем успешным, если дошли до публикации
                    result.status = UploadStatus.COMPLETED
                    result.message = f"Upload likely successful: {metadata.file_path.name} (verification timeout)"
                    self.logger.warning("Could not verify upload success, but assuming successful")

            except Exception as e:
                self.logger.error(f"Failed to publish: {e}")
                # Если дошли до этапа публикации, считаем частично успешным
                if "processed successfully" in str(result.message) or result.status == UploadStatus.UPLOADING:
                    result.success = True
                    result.status = UploadStatus.COMPLETED
                    result.message = f"Upload likely successful despite error: {metadata.file_path.name} - {e}"
                    self.logger.warning(f"Assuming upload success despite publish error: {e}")
                else:
                    result.message = f"Failed to publish: {e}"
                    result.status = UploadStatus.FAILED

        except Exception as e:
            result.message = f"Upload failed: {e}"
            result.status = UploadStatus.FAILED
            self.logger.error(f"Upload error: {e}")

        return result

    # ---------- HELPERS ----------
    def _clear_and_type_caption(self, text: str, timeout: int = 30):
        """Полная очистка contenteditable + надёжный ввод текста."""
        wait = WebDriverWait(self.driver, timeout)

        caption = wait.until(
            EC.presence_of_element_located((By.XPATH, '//div[@contenteditable="true"]'))
        )

        # Жёсткая очистка + событие ввода
        self.driver.execute_script(
            """
            const el = arguments[0];
            el.focus();

            // select all
            const sel = window.getSelection();
            const range = document.createRange();
            range.selectNodeContents(el);
            sel.removeAllRanges();
            sel.addRange(range);

            // delete
            document.execCommand('delete', false, null);
            el.innerHTML = '';
            el.textContent = '';

            // уведомить реактивный слой
            el.dispatchEvent(new InputEvent('input', { bubbles: true }));
        """,
            caption,
        )
        time.sleep(0.2)

        # Доп. страховка клавишами
        ActionChains(self.driver).move_to_element(caption).click().key_down(
            Keys.CONTROL
        ).send_keys("a").key_up(Keys.CONTROL).send_keys(Keys.BACKSPACE).perform()
        time.sleep(0.2)

        # Ввод текста
        caption.send_keys(text)
        self.driver.execute_script(
            "arguments[0].dispatchEvent(new InputEvent('input', { bubbles: true }));",
            caption,
        )

    def _click_with_js(self, el):
        try:
            self.driver.execute_script(
                "arguments[0].scrollIntoView({block:'center'});", el
            )
            self.driver.execute_script("arguments[0].click();", el)
        except Exception:
            pass

    def _confirm_publish(self, timeout: int = 25):
        """
        Ждёт модалку подтверждения и жмёт вторую «Опубликовать», строго внутри модалки.
        Работает и на RU, и на EN. Делает JS‑клик, если обычный перехвачен.
        """
        wait = WebDriverWait(self.driver, timeout)
        self._handle_cookie_banner()

        # 1) Ждём появление именно модального окна
        try:
            modal = wait.until(
                EC.visibility_of_element_located((
                    By.XPATH,
                    # любой диалог тт + отсекаем скрытые
                    '//*[(@role="dialog" or contains(@class,"Dialog") or contains(@class,"modal")) and not(contains(@style,"display: none"))]'
                ))
            )
        except TimeoutException:
            return  # модалки нет — подтверждение не нужно

        # 2) Ищем кнопку ТОЛЬКО ВНУТРИ модалки
        inside_selectors = [
            './/button[@data-e2e="upload-confirm-btn" and not(@aria-disabled="true")]',
            './/button[.//div[@class="TUXButton-label" and (normalize-space()="Опубликовать" or normalize-space()="Publish")] and not(@aria-disabled="true")]',
            './/div[@class="TUXButton-label" and (normalize-space()="Опубликовать" or normalize-space()="Publish")]/parent::button[not(@aria-disabled="true")]',
            './/button[(normalize-space()="Опубликовать" or normalize-space()="Publish") and not(@aria-disabled="true")]',
            './/*[self::button or @role="button"][contains(normalize-space(),"Опубликовать") or contains(normalize-space(),"Publish")][not(@aria-disabled="true")]'
        ]

        btn = None
        for sel in inside_selectors:
            els = modal.find_elements(By.XPATH, sel)
            if els:
                btn = els[0]
                break

        if not btn:
            # иногда кнопка сразу disabled – ждём, пока активируется
            for _ in range(int(timeout * 5)):  # ~5 раз в секунду
                for sel in inside_selectors:
                    els = modal.find_elements(By.XPATH, sel)
                    if els:
                        btn = els[0]; break
                if btn: break
                time.sleep(0.2)

        if not btn:
            raise TimeoutException("Кнопка подтверждения публикации в модалке не найдена")

        # 3) Страховка: дождаться видимости и снять disabled, потом нажать
        try:
            # если есть aria-disabled=true — ждём, пока станет false
            for _ in range(50):
                aria = btn.get_attribute("aria-disabled") or btn.get_attribute("disabled")
                if not aria or aria == "false":
                    break
                time.sleep(0.1)

            # обычный клик, если перекрыт — JS
            btn.click()
        except (ElementClickInterceptedException, StaleElementReferenceException, WebDriverException):
            try:
                self.driver.execute_script("arguments[0].scrollIntoView({block:'center'});", btn)
                self.driver.execute_script("arguments[0].click();", btn)
            except Exception:
                # финальный ретрай: ещё раз найдём внутри модалки и кликнем JS
                fresh = None
                for sel in inside_selectors:
                    els = modal.find_elements(By.XPATH, sel)
                    if els:
                        fresh = els[0]; break
                if not fresh:
                    raise
                self.driver.execute_script("arguments[0].click();", fresh)

        self.logger.info("Confirm Publish clicked (modal)")

    def _verify_upload_success(self, timeout: int = 15) -> bool:
        """Проверяет успешность загрузки видео"""
        try:
            wait = WebDriverWait(self.driver, timeout)
            
            # Проверяем различные индикаторы успешной публикации
            success_indicators = [
                # Переход на страницу видео
                lambda d: d.current_url != self.upload_url and "tiktok.com" in d.current_url,
                
                # Сообщения об успехе
                lambda d: d.find_elements(By.XPATH, '//*[contains(text(), "Your video is being processed")]'),
                lambda d: d.find_elements(By.XPATH, '//*[contains(text(), "Ваше видео обрабатывается")]'),
                lambda d: d.find_elements(By.XPATH, '//*[contains(text(), "Video uploaded")]'),
                lambda d: d.find_elements(By.XPATH, '//*[contains(text(), "Видео загружено")]'),
                lambda d: d.find_elements(By.XPATH, '//*[contains(text(), "Successfully")]'),
                lambda d: d.find_elements(By.XPATH, '//*[contains(text(), "Успешно")]'),
                
                # Профильная страница или домашняя
                lambda d: "/following" in d.current_url or "/foryou" in d.current_url,
            ]
            
            # Проверяем каждый индикатор
            for check_func in success_indicators:
                try:
                    if check_func(self.driver):
                        self.logger.info("Upload success verified")
                        return True
                        
                    # Небольшая пауза между проверками
                    time.sleep(1)
                    
                except Exception:
                    continue
            
            self.logger.debug("Could not verify upload success within timeout")
            return False
            
        except Exception as e:
            self.logger.debug(f"Error verifying upload success: {e}")
            return False

    # ---------- UTILS ----------
    def validate_video(self, file_path: Path) -> bool:
        if not file_path.exists():
            return False
        size_mb = file_path.stat().st_size / (1024 * 1024)
        if size_mb > 4096:
            self.logger.error(f"Video too large: {size_mb:.1f}MB")
            return False
        if file_path.suffix.lower() not in {".mp4", ".mov", ".avi", ".webm"}:
            self.logger.error(f"Unsupported format: {file_path.suffix}")
            return False
        return True

    def get_upload_limits(self) -> Dict[str, Any]:
        return {
            "max_file_size_mb": 4096,
            "max_duration_seconds": 600,
            "min_duration_seconds": 3,
            "max_title_length": 2200,
            "supported_formats": [".mp4", ".mov", ".avi", ".webm"],
            "max_uploads_per_day": 100,
        }

    def cleanup(self):
        if self.driver:
            try:
                self.driver.quit()
                self.logger.debug("WebDriver closed")
            except Exception as e:
                self.logger.warning(f"Error closing driver: {e}")
            finally:
                self.driver = None

    def _create_driver(self):
        try:
            import sys
            root_path = Path(__file__).parent.parent.parent
            sys.path.insert(0, str(root_path))
<<<<<<< HEAD
            try:
                from proxy_manager import ProxyManager
            except ImportError as e:
                self.logger.warning(
                    f"Could not import ProxyManager: {e}. Using basic Chrome options."
                )
                return self._create_basic_driver()

=======
            
            try:
                from proxy_manager import ProxyManager
            except ImportError as e:
                self.logger.warning(f"Could not import ProxyManager: {e}. Using basic Chrome options.")
                return self._create_basic_driver()
            
            # Создаем прокси менеджер
>>>>>>> 434d5289
            proxy_manager = ProxyManager()
            options = proxy_manager.get_enhanced_chrome_options()
            driver = uc.Chrome(version_main=None, options=options)

            driver.execute_cdp_cmd(
                "Page.addScriptToEvaluateOnNewDocument",
                {
                    "source": """
                        Object.defineProperty(navigator, 'webdriver', {get: () => undefined});
                        Object.defineProperty(navigator, 'plugins', {get: () => [1,2,3,4,5]});
                        Object.defineProperty(navigator, 'languages', {get: () => ['en-US','en']});
                    """
                },
            )
            return driver
        except Exception as e:
            self.logger.error(f"Failed to create WebDriver: {e}")
            return None
<<<<<<< HEAD

    def _create_basic_driver(self):
        try:
            options = uc.ChromeOptions()
=======
    
    def _create_basic_driver(self):
        """Создает базовый WebDriver без прокси"""
        try:
            options = uc.ChromeOptions()
            
            # Базовые настройки
>>>>>>> 434d5289
            options.add_argument("--no-sandbox")
            options.add_argument("--disable-dev-shm-usage")
            options.add_argument("--disable-blink-features=AutomationControlled")
            options.add_experimental_option("excludeSwitches", ["enable-automation"])
<<<<<<< HEAD
            options.add_experimental_option("useAutomationExtension", False)

            driver = uc.Chrome(version_main=None, options=options)
            driver.execute_cdp_cmd(
                "Page.addScriptToEvaluateOnNewDocument",
                {
                    "source": """
                        Object.defineProperty(navigator, 'webdriver', {get: () => undefined});
                        Object.defineProperty(navigator, 'plugins', {get: () => [1,2,3,4,5]});
                        Object.defineProperty(navigator, 'languages', {get: () => ['en-US','en']});
                    """
                },
            )
            self.logger.info("Basic Chrome driver created successfully")
            return driver
        except Exception as e:
            self.logger.error(f"Failed to create basic WebDriver: {e}")
            return None

=======
            options.add_experimental_option('useAutomationExtension', False)
            
            # Создаем драйвер
            driver = uc.Chrome(version_main=None, options=options)
            
            # Убираем следы автоматизации
            driver.execute_cdp_cmd("Page.addScriptToEvaluateOnNewDocument", {
                "source": """
                    Object.defineProperty(navigator, 'webdriver', {get: () => undefined});
                    Object.defineProperty(navigator, 'plugins', {get: () => [1, 2, 3, 4, 5]});
                    Object.defineProperty(navigator, 'languages', {get: () => ['en-US', 'en']});
                """
            })
            
            self.logger.info("Basic Chrome driver created successfully")
            return driver
            
        except Exception as e:
            self.logger.error(f"Failed to create basic WebDriver: {e}")
            return None
    
>>>>>>> 434d5289
    def _handle_cookie_banner(self):
        """Убирает cookie баннер (часто мешает кликам)."""
        try:
            js_script = """
            const banners = document.querySelectorAll('tiktok-cookie-banner, .tiktok-cookie-banner, .paas_tiktok');
            let clicked = false;
            banners.forEach(banner => {
                if (banner.shadowRoot) {
                    const btns = banner.shadowRoot.querySelectorAll('button');
                    for (const b of btns) {
                        const t = (b.textContent||'').trim();
                        if (t.includes('Allow') || t.includes('Разрешить') || t.includes('Accept')) {
                            b.click(); clicked = true; break;
                        }
                    }
                }
                banner.style.display = 'none';
            });
            return clicked || banners.length > 0;
            """
            handled = self.driver.execute_script(js_script)
            if handled:
                time.sleep(0.5)
        except Exception as e:
            self.logger.debug(f"Cookie banner handling failed: {e}")

    def _configure_privacy_settings(self, metadata: VideoMetadata):
        try:
            if not metadata.allow_comments:
                comment_toggle = self.driver.find_elements(
                    By.XPATH, '//div[contains(@data-e2e,"allow-comment")]//input'
                )
                if comment_toggle and comment_toggle[0].is_selected():
                    comment_toggle[0].click()

            if not metadata.allow_duet:
                duet_toggle = self.driver.find_elements(
                    By.XPATH, '//div[contains(@data-e2e,"allow-duet")]//input'
                )
                if duet_toggle and duet_toggle[0].is_selected():
                    duet_toggle[0].click()

            if not metadata.allow_stitch:
                stitch_toggle = self.driver.find_elements(
                    By.XPATH, '//div[contains(@data-e2e,"allow-stitch")]//input'
                )
                if stitch_toggle and stitch_toggle[0].is_selected():
                    stitch_toggle[0].click()
        except Exception as e:
            self.logger.debug(f"Could not configure privacy settings: {e}")<|MERGE_RESOLUTION|>--- conflicted
+++ resolved
@@ -460,7 +460,6 @@
             import sys
             root_path = Path(__file__).parent.parent.parent
             sys.path.insert(0, str(root_path))
-<<<<<<< HEAD
             try:
                 from proxy_manager import ProxyManager
             except ImportError as e:
@@ -469,7 +468,6 @@
                 )
                 return self._create_basic_driver()
 
-=======
             
             try:
                 from proxy_manager import ProxyManager
@@ -478,7 +476,6 @@
                 return self._create_basic_driver()
             
             # Создаем прокси менеджер
->>>>>>> 434d5289
             proxy_manager = ProxyManager()
             options = proxy_manager.get_enhanced_chrome_options()
             driver = uc.Chrome(version_main=None, options=options)
@@ -497,25 +494,14 @@
         except Exception as e:
             self.logger.error(f"Failed to create WebDriver: {e}")
             return None
-<<<<<<< HEAD
 
     def _create_basic_driver(self):
         try:
             options = uc.ChromeOptions()
-=======
-    
-    def _create_basic_driver(self):
-        """Создает базовый WebDriver без прокси"""
-        try:
-            options = uc.ChromeOptions()
-            
-            # Базовые настройки
->>>>>>> 434d5289
             options.add_argument("--no-sandbox")
             options.add_argument("--disable-dev-shm-usage")
             options.add_argument("--disable-blink-features=AutomationControlled")
             options.add_experimental_option("excludeSwitches", ["enable-automation"])
-<<<<<<< HEAD
             options.add_experimental_option("useAutomationExtension", False)
 
             driver = uc.Chrome(version_main=None, options=options)
@@ -535,7 +521,17 @@
             self.logger.error(f"Failed to create basic WebDriver: {e}")
             return None
 
-=======
+    
+    def _create_basic_driver(self):
+        """Создает базовый WebDriver без прокси"""
+        try:
+            options = uc.ChromeOptions()
+            
+            # Базовые настройки
+            options.add_argument("--no-sandbox")
+            options.add_argument("--disable-dev-shm-usage")
+            options.add_argument("--disable-blink-features=AutomationControlled")
+            options.add_experimental_option("excludeSwitches", ["enable-automation"])
             options.add_experimental_option('useAutomationExtension', False)
             
             # Создаем драйвер
@@ -557,7 +553,6 @@
             self.logger.error(f"Failed to create basic WebDriver: {e}")
             return None
     
->>>>>>> 434d5289
     def _handle_cookie_banner(self):
         """Убирает cookie баннер (часто мешает кликам)."""
         try:
